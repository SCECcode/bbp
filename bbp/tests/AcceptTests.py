#!/usr/bin/env python
"""
<<<<<<< HEAD
Southern California Earthquake Center Broadband Platform
Copyright 2010-2017 Southern California Earthquake Center
=======
Copyright 2010-2019 University Of Southern California

Licensed under the Apache License, Version 2.0 (the "License");
you may not use this file except in compliance with the License.
You may obtain a copy of the License at

 http://www.apache.org/licenses/LICENSE-2.0

Unless required by applicable law or agreed to in writing, software
distributed under the License is distributed on an "AS IS" BASIS,
WITHOUT WARRANTIES OR CONDITIONS OF ANY KIND, either express or implied.
See the License for the specific language governing permissions and
limitations under the License.
>>>>>>> d685e3ec

These are acceptance tests for the broadband platforms
"""
from __future__ import division, print_function

# Import Python modules
import os
import new
import sys
import shutil
import optparse
import unittest

# Import Broadband modules
import bband_utils
import seqnum
import cmp_bbp
from install_cfg import InstallCfg

def find_tests(test, rerun):
    """
    # This function searches for .xml files in the accept_inputs directory
    """

    install = InstallCfg()
    resume = True

    accept_test_inputs = "accept_inputs"
    accept_test_refs = "accept_refs"

    input_dir = os.path.join(install.A_TEST_REF_DIR, accept_test_inputs)
    if not os.path.exists(input_dir):
        # These are expected to be in the dist
        print("Acceptance test inputs dir %s does not exist, aborting" %
              (input_dir))
        sys.exit()

    # Create list of test XML files
    files = os.listdir(input_dir)
    wfext = ".xml"

    # First we find all the tests
    test_files = []
    for testfile in files:
        if testfile.endswith(wfext):
            # Don't add SDSU tests on Mac OS X
            if sys.platform == 'darwin' and testfile.find("SDSU") >= 0:
                if test is None or (test is not None and testfile.find(test) >= 0):
                    print("*** Mac OS X detected: skipping test %s." %
                          (testfile))
                continue
            if test is None:
                test_files.append(testfile)
            else:
                if testfile.find(test) >= 0:
                    test_files.append(testfile)

    resume_file = os.path.join(install.A_OUT_LOG_DIR, "resume.txt")
    resume_list = ""
    if rerun:
        os.remove(resume_file)
    # Check for already completed tests if not rerunning
    if resume == True and rerun == False:
        if os.path.exists(resume_file):
            resume_fp = open(resume_file, 'r')
            resume_list = resume_fp.read().splitlines()
            completed_test_count = len(resume_list)
            print("==> Completed Tests : %d" % (completed_test_count))
            resume_fp.close()
            if ((test is None) and
                (completed_test_count >= len(test_files))):
                print("All the acceptance tests have passed previously!")
                proceed = raw_input("Would you like to re-run "
                                    "all the acceptance tests? (y/n)")
                if str.lower(proceed) == 'y':
                    os.remove(resume_file)
                    resume_list = ""
                else:
                    sys.exit(0)

    # Create unittest test case for each file
    for xml_file in test_files:

        # Skip test if we ran it already
        if xml_file in resume_list:
            print("==> Skipping %s" % (xml_file))
            continue

        file_base = xml_file[0:xml_file.find(wfext)]
        # pieces = file_base.split('-')

        # Adjust tolerance depending on test mode
        tolerance = 0.03

        #This defines a method that we're going to add to the
        #BBPAcceptanceTests class. The keyword binding has to
        #be done b/c Python is storing pointers to 'file' and 'file_base'
        #so w/o the keywords, 'file' and 'file_base' in the function will
        #point to the final values
        def permutation_test(self, file_base=file_base, xml_file=xml_file):
            input_dir = os.path.join(self.install.A_TEST_REF_DIR,
                                     accept_test_inputs)
            log_dir = os.path.join(self.install.A_OUT_LOG_DIR,
                                   "acceptance_test_logs")
            sim_id = int(seqnum.get_seq_num())
            self.file_base = file_base
            self.log_file = os.path.join(log_dir, "%s.log" % (self.file_base))
            self.input_file = os.path.join(input_dir, xml_file)
            cmd = ("%s/run_bbp.py -x %s -s %d -l %s" %
                   (self.install.A_COMP_DIR,
                    self.input_file, sim_id, self.log_file))
            rc = bband_utils.runprog(cmd, False)
            self.failIf(rc != 0, "Acceptance test failed to execute")
            ref_file_dir = os.path.join(self.install.A_TEST_REF_DIR,
                                        accept_test_refs,
                                        self.file_base)
            agree = True
            for ref_file in os.listdir(ref_file_dir):
                if os.path.isfile(os.path.join(ref_file_dir, ref_file)):
                    test_file = os.path.join(self.install.A_OUT_DATA_DIR,
                                             str(sim_id),
                                             ("%d.%s" % (sim_id, ref_file)))
                    a_ref_file = os.path.join(ref_file_dir, ref_file)
                    compare_result = cmp_bbp.cmp_bbp(a_ref_file, test_file,
                                                     tolerance=tolerance)
                    errmsg = ("Output file "
                              "%s does not match reference file: %s" %
                              (test_file, a_ref_file))
                    self.failIf(compare_result != 0, errmsg)
                    if compare_result != 0:
                        agree = False
            if agree == True:
                # Write success to the resume file
                resume_fp = open(os.path.join(install.A_OUT_LOG_DIR,
                                              "resume.txt"), 'a')
                resume_fp.write("%s\n" % xml_file)
                resume_fp.flush()
                resume_fp.close()
            sys.stdout.flush()
            sys.stderr.flush()

        # We create a method object which is an instance method for
        # BBPAcceptanceTests which executes the code in
        # testPermutation
        method = new.instancemethod(permutation_test,
                                    None, BBPAcceptanceTests)
        # We give the method a new name in BBPAcceptanceTests
        # which contains the xml file being run
        setattr(BBPAcceptanceTests, "test_%s" % file_base, method)

class BBPAcceptanceTests(unittest.TestCase):

    def setUp(self):
        self.install = InstallCfg()
        accept_test_inputs = "accept_inputs"
        src_path = ""
        self.resume = True
        run_dir = self.install.A_USER_DATA_DIR

        # Create run directory, in case it doesn't exist
        bband_utils.mkdirs([run_dir], print_cmd=False)

        if not os.path.exists(os.path.join(run_dir, "northridge_3_sta.stl")):
            src_path = os.path.join(self.install.A_TEST_REF_DIR,
                                    accept_test_inputs,
                                    "northridge_3_sta.stl")
            shutil.copy2(src_path, run_dir)

        if not os.path.exists(os.path.join(run_dir, "northridge_eq_gp.src")):
            src_path = os.path.join(self.install.A_TEST_REF_DIR,
                                    accept_test_inputs,
                                    "northridge_eq_gp.src")
            shutil.copy2(src_path, run_dir)

        if not os.path.exists(os.path.join(run_dir, "northridge_eq_ucsb.src")):
            src_path = os.path.join(self.install.A_TEST_REF_DIR,
                                    accept_test_inputs,
                                    "northridge_eq_ucsb.src")
            shutil.copy2(src_path, run_dir)

        if not os.path.exists(os.path.join(run_dir, "northridge_eq_song.src")):
            src_path = os.path.join(self.install.A_TEST_REF_DIR,
                                    accept_test_inputs,
                                    "northridge_eq_song.src")
            shutil.copy2(src_path, run_dir)

        if not os.path.exists(os.path.join(self.install.A_OUT_LOG_DIR,
                                           "acceptance_test_logs")):
            bband_utils.mkdirs([os.path.join(self.install.A_OUT_LOG_DIR,
                                             "acceptance_test_logs")])

if __name__ == '__main__':
    # Parse options
    parser = optparse.OptionParser()
    parser.add_option("-t", "--test",
                      dest="test",
                      help="Execute specific test",
                      metavar="TEST")
    parser.add_option("-r", "--rerun",
                      action="store_true",
                      dest="rerun",
                      help="Rerun tests already completed")

    (options, args) = parser.parse_args()

    if options.test is not None:
        test = options.test
    else:
        test = None
    if options.rerun is not None:
        rerun = True
    else:
        rerun = False

    find_tests(test, rerun)
    suite = unittest.TestLoader().loadTestsFromTestCase(BBPAcceptanceTests)
    print("==> Number of tests to run: %d" % suite.countTestCases())
    unittest.TextTestRunner(verbosity=2).run(suite)<|MERGE_RESOLUTION|>--- conflicted
+++ resolved
@@ -1,9 +1,5 @@
 #!/usr/bin/env python
 """
-<<<<<<< HEAD
-Southern California Earthquake Center Broadband Platform
-Copyright 2010-2017 Southern California Earthquake Center
-=======
 Copyright 2010-2019 University Of Southern California
 
 Licensed under the Apache License, Version 2.0 (the "License");
@@ -17,7 +13,6 @@
 WITHOUT WARRANTIES OR CONDITIONS OF ANY KIND, either express or implied.
 See the License for the specific language governing permissions and
 limitations under the License.
->>>>>>> d685e3ec
 
 These are acceptance tests for the broadband platforms
 """
