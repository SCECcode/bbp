#!/usr/bin/env python
"""
<<<<<<< HEAD
Southern California Earthquake Center Broadband Platform
Copyright 2010-2017 Southern California Earthquake Center
=======
Copyright 2010-2019 University Of Southern California

Licensed under the Apache License, Version 2.0 (the "License");
you may not use this file except in compliance with the License.
You may obtain a copy of the License at

 http://www.apache.org/licenses/LICENSE-2.0

Unless required by applicable law or agreed to in writing, software
distributed under the License is distributed on an "AS IS" BASIS,
WITHOUT WARRANTIES OR CONDITIONS OF ANY KIND, either express or implied.
See the License for the specific language governing permissions and
limitations under the License.
>>>>>>> d685e3ec

Program to set up a full validation run on HPCC
"""
from __future__ import division, print_function

# Import Python modules
import os
import sys
import math
import random
import shutil
import optparse
import tempfile

# Import Broadband modules
from install_cfg import InstallCfg
import validation_cfg
import bband_utils
import gmpe_config

# Constants
BATCH_SIM_FILE = "batch_run_bbp_sims.log"
CORES_PER_NODE = 16
CORES_PER_NODE_NEW = 16
MAX_SIMULATIONS = 200
CODEBASES = ["gp", "ucsb", "sdsu", "exsim", "csm", "song", "irikura1", "irikura2"]
CODEBASES_SITE = ["gp", "sdsu", "song", "irikura1", "irikura2", "exsim", "ucsb"]
CODEBASES_SRF = ["gp", "sdsu", "song", "ucsb"]

def generate_src_files(numsim, source_file, srcdir,
                       prefix, hypo_rand,
                       variation, multiseg,
                       segment, first_seg_dir):
    """
    Generates num_sim source files in the srcdir using different
    random seeds
    """
    src_props = bband_utils.parse_properties(source_file)
    # Delete "seed" and "common_seed" from the property set
    if "seed" in src_props:
        src_props.pop("seed")
    if "common_seed" in src_props:
        src_props.pop("common_seed")
    # Get FAULT_LENGTH and FAULT_WIDTH from the SRC file
    try:
        flen = float(src_props["fault_length"])
        fwid = float(src_props["fault_width"])
    except KeyError:
        raise bband_utils.ParameterError("Cannot read fault_length/fault_width"
                                         " parameters from SRC file!")
    if hypo_rand:
        # Delete HYPO_ALONG_STK and HYPO_DOWN_DIP
        if "hypo_along_stk" in src_props:
            src_props.pop("hypo_along_stk")
        if "hypo_down_dip" in src_props:
            src_props.pop("hypo_down_dip")
    # Create common list of keys for all files
    output = ""
    for key in src_props:
        output = output + "%s = %s\n" % (key.upper(), src_props[key])
    common_seeds = []
    # Check if we are doing a multi-segment run
    if multiseg and first_seg_dir is not None:
        # Read common seeds from seed file
        seed_file = open(os.path.join(first_seg_dir, "Src", "seeds.txt"), 'r')
        first_seg_sims = int(seed_file.readline().strip())
        if first_seg_sims != numsim:
            print("ERROR: Number of simulations must match across segments!")
            sys.exit(1)
        for line in seed_file:
            common_seeds.append(int(line.strip()))
        seed_file.close()
    # Generate the numsim SRC files
    all_seeds = []
    for sim in range(0, numsim):
        random.seed((sim + 1) + (variation - 1) * 500)
        seed = int(math.exp(7 * math.log(10.0)) * random.random())
        all_seeds.append(seed)
        hypo_along_stk = flen * (0.2 + 0.6 * random.random() - 0.5)
        hypo_down_dip = fwid * (0.2 + 0.6 * random.random())
        if multiseg:
            srcfile = os.path.join(srcdir,
                                   "%s-%04d_seg%02d.src" %
                                   (prefix, sim, segment))
        else:
            srcfile = os.path.join(srcdir, "%s-%04d.src" % (prefix, sim))
        outfile = open(srcfile, 'w')
        outfile.write(output)
        if hypo_rand:
            outfile.write("HYPO_ALONG_STK = %.2f\n" % (hypo_along_stk))
            outfile.write("HYPO_DOWN_DIP = %.2f\n" % (hypo_down_dip))
        outfile.write("SEED = %d\n" % (seed))
        if multiseg and first_seg_dir is not None:
            outfile.write("COMMON_SEED = %d\n" % (common_seeds[sim]))
        outfile.close()
    # Check if we need to write file with all seeds
    if multiseg and first_seg_dir is None:
        # This is the first segment, write seeds file
        seed_file = open(os.path.join(srcdir, "seeds.txt"), 'w')
        seed_file.write("%d\n" % (numsim))
        for seed in all_seeds:
            seed_file.write("%d\n" % (seed))
        seed_file.close()
<<<<<<< HEAD
=======

def generate_multi_segment_src_files(numsim, source_files,
                                     srcdir, prefix):
    """
    Generates num_sim source files in the srcdir using different
    random seeds, make sure we keep the common_seed constant for
    all indivual segments in the multi-segment run
    """
    src_props = []
    all_seeds = []
    output = []

    for source_file in source_files:
        src_props.append(bband_utils.parse_properties(source_file))

    # Delete "seed" and "common_seed" from the property set
    for props in src_props:
        if "seed" in props:
            props.pop("seed")
        if "common_seed" in props:
            props.pop("common_seed")

    # Start preparing output
    for idx, props in enumerate(src_props):
        # Create common list of keys for all realizations
        output.append("")
        for key in props:
            output[idx] = output[idx] + "%s = %s\n" % (key.upper(), props[key])

    # Generate seeds for all source files and realizations
    for variation in range(1, (len(source_files) + 1)):
        seeds = []
        for sim in range(0, numsim):
            random.seed((sim + 1) + (variation - 1) * 500)
            seeds.append(int(math.exp(7 * math.log(10.0)) * random.random()))
        all_seeds.append(seeds)

    # Write seeds file
    seed_file = open(os.path.join(srcdir, "seeds.txt"), 'w')
    seed_file.write("%d\n" % (numsim))
    for seed in all_seeds[0]:
        seed_file.write("%d\n" % (seed))
    seed_file.close()

    # Generate the numsim SRC files
    for sim in range(0, numsim):
        for segment in range(0, len(source_files)):
            srcfile = os.path.join(srcdir,
                                   "%s-%04d_seg%02d.src" %
                                    (prefix, sim, (segment + 1)))
            outfile = open(srcfile, 'w')
            # Write common part to all realizations
            outfile.write(output[segment])
            # Write seed
            outfile.write("SEED = %d\n" % (all_seeds[segment][sim]))
            # Write common seed except for segment 1
            if segment > 0:
                outfile.write("COMMON_SEED = %d\n" % (all_seeds[0][sim]))
            outfile.close()
>>>>>>> d685e3ec

def generate_xml(install, numsim, srcdir, xmldir,
                 logdir, event, codebase, prefix,
                 skip_rupgen, srf_prefix, only_rup,
                 gmpe_group_name, allmetrics,
<<<<<<< HEAD
                 site_response, multiseg, segment):
=======
                 site_response, multiseg, segment,
                 source_file):
>>>>>>> d685e3ec
    """
    Generates xml files in the xmldir for numsim simulations whose
    source files are in the srcdir using the validation event and
    codebase specified
    """
    tmpdir = tempfile.mkdtemp(prefix="bbp-")
    bbproot = os.path.join(install.A_COMP_DIR, "run_bbp.py")
    bfn = os.path.join(xmldir, BATCH_SIM_FILE)
    batchfile = open(bfn, 'w')
    for sim in range(0, numsim):
<<<<<<< HEAD
        if multiseg:
            srcfile = os.path.join(srcdir,
                                   "%s-%04d_seg%02d.src" %
                                   (prefix, sim, segment))
        else:
            srcfile = os.path.join(srcdir, "%s-%04d.src" % (prefix, sim))
=======
        # Figure out if this is a multi-segment run with
        # multiple SRC files
        if source_file is not None:
            if not isinstance(source_file, str):
                # Yes!
                srcfile = []
                for seg in range(0, len(source_file)):
                    srcfile.append(os.path.join(srcdir,
                                                "%s-%04d_seg%02d.src" %
                                                (prefix, sim, (seg + 1))))
                # Now create a string representation of the list
                srcfile = str(srcfile)
            else:
                if multiseg:
                    srcfile = os.path.join(srcdir,
                                           "%s-%04d_seg%02d.src" %
                                           (prefix, sim, segment))
                else:
                    srcfile = os.path.join(srcdir, "%s-%04d.src" % (prefix, sim))
        if srf_prefix is not None:
            srffile = "%s-%04d.srf" % (srf_prefix, sim)
            # Make sure srf file exists and is readable
            if (not os.path.isfile(srffile) or
                not os.access(srffile, os.R_OK)):
                print("SRF file %s does not seem to be accessible!" % (srffile))
                sys.exit(1)
>>>>>>> d685e3ec
        ofn = os.path.join(tmpdir, "bbp.optfile")
        optfile = open(ofn, 'w')
        optfile.write('y\n') # Validation
        optfile.write('%s\n' % (event)) # Validation event
        optfile.write('%s\n' % (codebase)) # Codebase to use
        # Source file, all codes need it!
        optfile.write('y\n') # Provide custom source file
        optfile.write('2\n') # Enter path to source file
        optfile.write('%s\n' % (srcfile)) # Source file
        if codebase != "exsim" and codebase != "csm":
            # Run rupture generator?
            if skip_rupgen:
                optfile.write('n\n') # Skip rupture generator
            else:
                optfile.write('y\n') # Run rupture generator
        optfile.write('1\n') # All validation stations
        if skip_rupgen:
            # We should provide SRF file
            optfile.write('2\n') # Enter path to src/srf file
            optfile.write('%s\n' % (srffile)) # SRF file
        if codebase == "exsim":
            # Don't specify custom ExSIM template file
            optfile.write('n\n')
        if codebase != "csm":
            if site_response:
                # Use site response
                optfile.write('y\n')
            else:
                # Skip site response
                optfile.write('n\n')
        optfile.write('y\n') # Plot velocity seismograms
        optfile.write('y\n') # Plot acceleration seismograms
        if gmpe_group_name is None:
            optfile.write('n\n') # Do not generate GMPE comparison plot
        else:
            optfile.write('y\n') # Generate GMPE comparison plot
            optfile.write('%s\n' % (gmpe_group_name))
        optfile.write('y\n') # Yes for GOF
        optfile.write('1\n') # Run GP_GOF
        if not allmetrics:
            optfile.write('n\n') # No additional metrics
        else:
            optfile.write('y\n') # We want more metrics
            optfile.write('y\n') # RZZ2015
            optfile.write('y\n') # FAS
            optfile.write('y\n') # AS2016
            optfile.write('y\n') # RotD100
            optfile.write('y\n') # AndersonGOF
        optfile.flush()
        optfile.close()
        # Run BBP and generate the xml file
        bband_utils.runprog("export BBP_DATA_DIR=%s; "
                            "%s --expert -o %s -s %d -g" %
                            (tmpdir, bbproot, ofn, sim+1))
        # Copy the xml file
        srcxml = os.path.join(tmpdir, "xml", "%d.xml" % (sim+1))
        dstxml = os.path.join(xmldir, "%s-%04d.xml" % (prefix, sim))
        shutil.copy2(srcxml, dstxml)
        # Add entry to the batch file
        bbp_sim = 10000000 + sim
        logbase = os.path.join(logdir, str(bbp_sim))
        logfile = os.path.join(logbase, "%d_%s.log" %
                               (bbp_sim, prefix))
        # Make sure logdir exists
        os.makedirs(logbase)
        # Write this run in the batch file
        if only_rup:
            if codebase == "gp" or codebase == "sdsu":
                end_module = " -e Genslip "
            elif codebase == "song":
                if source_file is not None:
                    if not isinstance(source_file, str):
                        end_module = " -e SongRMGMS "
                    else:
                        end_module = " -e SongRMGSS "
                else:
                    end_module = " -e SongRMGSS "
            elif codebase == "ucsb":
                end_module = " -e UCrmg "
        else:
            end_module = ""
        batchfile.write("%s -x %s -s %d %s-l %s\n" %
                        (bbproot, dstxml, bbp_sim, end_module, logfile))
    # Close batch file
    batchfile.flush()
    batchfile.close()
    # Clean-up
    shutil.rmtree(tmpdir)

def write_slurm(install, numsim, simdir, xmldir, email,
                prefix, newnodes, walltime, savetemp,
                codebase):
    """
    Write the slurm script
    """
    # Calculate how many nodes we need
    if newnodes:
        nodes = int(math.ceil(1.0 * numsim / CORES_PER_NODE_NEW))
        cores_per_node = CORES_PER_NODE_NEW
    else:
        nodes = int(math.ceil(1.0 * numsim / CORES_PER_NODE))
        cores_per_node = CORES_PER_NODE
    # Some path names
    outfile = os.path.join(simdir, "%s.out" % (prefix))
    errfile = os.path.join(simdir, "%s.err" % (prefix))
    bfn = os.path.join(xmldir, BATCH_SIM_FILE)
    # Let's create the slurm file
    slurmfn = os.path.join(simdir, "%s.slurm" % (prefix))
    slurmfile = open(slurmfn, 'w')
    slurmfile.write("#!/bin/bash\n")
    slurmfile.write("\n")
    if not newnodes:
        slurmfile.write("#SBATCH --partition=scec\n")
    else:
        #slurmfile.write("#SBATCH --partition=main\n")
        slurmfile.write("#SBATCH --gres=gpu:2\n")
    #slurmfile.write("#SBATCH --mem-per-cpu=2GB\n")
    slurmfile.write("#SBATCH --mem=0\n")
    slurmfile.write("#SBATCH --nodes=%d\n" % (nodes))
    slurmfile.write("#SBATCH --time=%d:00:00\n" % (walltime))
    slurmfile.write("#SBATCH --export=all\n")
    slurmfile.write('#SBATCH --job-name="BBP-%s"\n' % (codebase))
    slurmfile.write("#SBATCH --mail-user=%s\n" % (email))
    slurmfile.write("#SBATCH --mail-type=BEGIN,END,ALL\n")
    slurmfile.write("#SBATCH --error=%s\n" % (errfile))
    slurmfile.write("#SBATCH --output=%s\n" % (outfile))
    slurmfile.write("\n")
    slurmfile.write("BBP_DIR=%s\n" % (install.A_INSTALL_ROOT))
    slurmfile.write("PYTHONPATH=%s\n" % (install.A_COMP_DIR))
    slurmfile.write("BBP_DATA_DIR=$TMPDIR/bbpruns\n")
    slurmfile.write("BBP_BASE_DIR=$TMPDIR\n")
    slurmfile.write("HOME=%s\n" % (simdir))
    slurmfile.write("SLURM_NODES=`scontrol show hostname $SLURM_JOB_NODELIST | paste -d, -s`\n")
    slurmfile.write("\n")
    slurmfile.write("mkdir -p $BBP_DATA_DIR\n")
    slurmfile.write("mkdir -p $HOME/Sims/indata\n")
    slurmfile.write("mkdir -p $HOME/Sims/logs\n")
    slurmfile.write("mkdir -p $HOME/Sims/outdata\n")
    slurmfile.write("mkdir -p $HOME/Sims/tmpdata\n")
    slurmfile.write("\n")
    slurmfile.write('echo "Jobs start"\n')
    slurmfile.write("date\n")
    slurmfile.write('echo "BBP_DATA_DIR = $BBP_DATA_DIR"\n')
    slurmfile.write("\n")
    slurmfile.write("cd $HOME\n")
    slurmfile.write("\n")
    slurmfile.write("python $BBP_DIR/utils/batch/run_parallel.py $BBP_DIR/utils/batch/setup_bbp_env.sh %s $SLURM_NODES %d\n" %
                    (bfn, cores_per_node))
    slurmfile.write("\n")
    slurmfile.write('echo "Processing end"\n')
    slurmfile.write("date\n")
    slurmfile.write("\n")
    if savetemp:
        for dir_to_copy in ['outdata', 'indata', 'logs', 'tmpdata']:
            slurmfile.write('python $BBP_DIR/utils/batch/command_parallel.py $BBP_DIR/utils/batch/setup_bbp_env.sh "cp -frp $BBP_DATA_DIR/%s/* $HOME/Sims/%s/." $SLURM_NODES\n' %
                            (dir_to_copy, dir_to_copy))
    else:
        for dir_to_copy in ['outdata', 'indata', 'logs']:
            slurmfile.write('python $BBP_DIR/utils/batch/command_parallel.py $BBP_DIR/utils/batch/setup_bbp_env.sh "cp -frp $BBP_DATA_DIR/%s/* $HOME/Sims/%s/." $SLURM_NODES\n' %
                            (dir_to_copy, dir_to_copy))
    slurmfile.write("\n")
    slurmfile.write('echo "Jobs end"\n')
    slurmfile.write("date\n")
    slurmfile.flush()
    slurmfile.close()

    # All done!
    print()
    print("Validation run is set up on: %s" % (simdir))
    print()
    print("To start the validation run, just type: ")
    print("$ sbatch %s" % (slurmfn))
    print()

def main():
    """
    Parse command line options and create the needed files/directories
    """
    # Detect BBP installation
    bbp_install = InstallCfg.getInstance()

    # Get GMPE group names
    gmpe_groups_available = gmpe_config.GMPES.keys()
    gmpe_groups_available_lc = [gmpe.lower() for gmpe in gmpe_groups_available]

    prog_base = os.path.basename(sys.argv[0])
    usage = "usage: %s [options]" % (prog_base)
    parser = optparse.OptionParser(usage)
    parser.add_option("-c", "--codebase", type="string", action="store",
                      dest="codebase",
                      help="Codebase for the simulation: %s" %
                      (CODEBASES))
    parser.add_option("-e", "--event", type="string", action="store",
                      dest="event",
                      help="Validation event (should be configured in BBP)")
    parser.add_option("-d", "--dir", type="string", action="store",
                      dest="simdir",
                      help="Simulation directory")
    parser.add_option("--skip-rupgen", action="store_true", dest="skiprupgen",
                      help="Skip the rupture generator, run only 1 simulation,"
                      " unless the --srf option below is provided.")
    parser.add_option("--srf", "--srf-prefix", type="string", action="store",
                      dest="srf_prefix",
                      help="Prefix of SRF files to use, "
                      "only for GP, SDSU and UCSB methods. "
                      "Simulations begin after the rupture generator.")
    parser.add_option("--hypo-rand", action="store_true", dest="hyporand",
                      help="Enables hypocenter randomization")
    parser.add_option("--no-hypo-rand", action="store_false", dest="hyporand",
                      help="Disables hypocenter randomization")
    parser.add_option("-n", "--num-simulations", type="int", action="store",
                      dest="numsim", help="Number of simulations to run")
    parser.add_option("-w", "--walltime", type="int", action="store",
                      dest="walltime", help="Number of hours for walltime")
    parser.add_option("--email", type="string", action="store",
                      dest="email", help="Email for job notifications")
    parser.add_option("--new-nodes", action="store_true", dest="newnodes",
                      help="Schedule the job in the new HPCC nodes")
    parser.add_option("--save-tmpdata", action="store_true", dest="savetemp",
                      help="Save the contents of the tmpdata directory")
    parser.add_option("--only-rup", action="store_true", dest="only_rup",
                      help="Only runs the rupture generator")
    parser.add_option("-g", "--gmpe-group", type="string", action="store",
                      dest="gmpe_group_name",
                      help="GMPE group: %s" % (gmpe_groups_available_lc))
    parser.add_option("-a", "--all-metrics", action="store_true",
                      dest="allmetrics", help="Calculate all metrics")
    parser.add_option("--var", "--variation", type="int", action="store",
                      dest="variation", help="seed variation (default 1)")
    parser.add_option("--seg", "--segment", type="int",
                      action="store", dest="segment",
                      help="Indicates simulation part of multiseg run")
    parser.add_option("--first-seg-dir", type="string", action="store",
                      dest="first_seg_dir",
                      help="required for multi-segment segments 2..n")
    parser.add_option("-s", "--site", action="store_true",
                      dest="site_response", help="Use site response module")

    (options, args) = parser.parse_args()

    # Check if using new HPCC nodes
    if options.newnodes:
        newnodes = True
    else:
        newnodes = False

    # Check if multi-segment simulation
    if options.segment:
        multiseg = True
        segment = options.segment
    else:
        multiseg = False
<<<<<<< HEAD
=======
        segment = None
>>>>>>> d685e3ec

    # Check for first segment directory
    if options.first_seg_dir is not None:
        first_seg_dir = os.path.abspath(options.first_seg_dir)
        if not os.path.exists(first_seg_dir):
            print("First segment directory does not exist: %s" %
                  (first_seg_dir))
            sys.exit(1)
    else:
        first_seg_dir = None
        if multiseg and segment > 1:
            print("Must specify first segment directory!")
            sys.exit(1)

    # Check for variation sequence
    if options.variation:
        variation = options.variation
    else:
        if multiseg:
            # If a multisegment run, variation defaults to the segment number
            variation = segment
        else:
            # Otherwise, we use 1
            variation = 1

    # Check if user specified custom walltime
    if options.walltime:
        if options.walltime < 1:
            print("Walltime must be at least 1 hour!")
            sys.exit(1)
        walltime = options.walltime
    else:
        if newnodes:
            walltime = 24
        else:
            walltime = 300

    # Check if we need to calculate extra metrics
    if options.allmetrics:
        allmetrics = True
    else:
        allmetrics = False

    # Check if user wants to save the contents of tmpdata
    if options.savetemp:
        savetemp = True
    else:
        savetemp = False

    # Check if user wants to only run the rupture generator
    if options.only_rup:
        only_rup = True
    else:
        only_rup = False

    # Validate codebase to use
    codebase = options.codebase
    if codebase is None:
        print("Please specify a codebase!")
        sys.exit(1)
    codebase = codebase.lower()
    if codebase not in CODEBASES:
        print("Codebase needs to be one of: %s" % (CODEBASES))
        sys.exit(1)

    # Check if users wants to run site response module
    if options.site_response:
        site_response = True
        if codebase not in CODEBASES_SITE:
            print("Cannot use site response with method: %s" % (codebase))
            sys.exit(1)
    else:
        site_response = False

    # Check for event
    event = options.event
    if event is None:
        print("Please provide a validation event!")
        sys.exit(1)
    event_names = validation_cfg.VE_EVENTS.get_all_names()
    events = [v_event.lower() for v_event in event_names]
    if event.lower() not in events:
        print("Event %s does not appear to be properly configured on BBP" %
              (event))
        print("Available options are: %s" % (event_names))
        print("Please provide another event or check your BBP installation.")
        sys.exit(1)
    val_obj = validation_cfg.VE_EVENTS.get_event_by_print_name(event)

    # Check if we want to run the rupture generator
    skip_rupgen = options.skiprupgen
    srf_prefix = options.srf_prefix
    if skip_rupgen is not None:
        if codebase not in CODEBASES_SRF:
            print("Cannot use SRF files with method: %s" % (codebase))
            sys.exit(1)

    # Check for hypocenter randomization
    if options.hyporand is None:
        print("Please specify --hypo-rand or --no-hypo-rand!")
        sys.exit(1)

    if options.hyporand:
        hypo_rand = True
    else:
        hypo_rand = False

<<<<<<< HEAD
    if not skip_rupgen:
        # Get source file
        try:
            source_file = val_obj.get_input(codebase, "source")
        except KeyError:
            print("Unable to get source file for event %s, codebase %s!" %
                  (event, codebase))
            sys.exit(1)
        if not source_file:
            print("Source file for event %s, codebase %s not specified!" %
                  (event, codebase))
=======
    try:
        source_file = val_obj.get_input(codebase, "source")
    except KeyError:
        print("Unable to get source file for event %s, codebase %s!" %
              (event, codebase))
        sys.exit(1)
    if not source_file:
        print("Source file for event %s, codebase %s not specified!" %
              (event, codebase))
        sys.exit(1)
    # Check for multisegment events
    if isinstance(source_file, str):
        source_file = source_file.strip()
        if multiseg:
            print("This event doesn't look like a multisegment event!")
>>>>>>> d685e3ec
            sys.exit(1)
        # Check for multisegment events
        if isinstance(source_file, str):
            source_file = source_file.strip()
            if multiseg:
                print("This event doesn't look like a multisegment event!")
                sys.exit(1)
        else:
            # Multisegment event
            if not multiseg:
                print("This is a multisegment event! Please specify segment!")
                sys.exit(1)
            source_file = source_file[segment - 1]
    else:
        # Multisegment event
        if multiseg:
            source_file = source_file[segment - 1]
        else:
            if codebase != "song" and codebase != "irikura1":
                print("This is a multisegment event! Please specify segment!")
                sys.exit(1)
            else:
                # For song and irikura1, we keep source_file with all segments
                # as this methods can work with multiple SRC files
                pass

    if skip_rupgen:
        if not srf_prefix:
            try:
                srf_file = val_obj.get_input(codebase, "srf").strip()
            except KeyError:
                print("Event %s does not have a srf file for codebase %s!" %
                      (event, codebase))
                sys.exit(1)
            except AttributeError:
                print("Event %s does not have a srf file for codebase %s!" %
                      (event, codebase))
                sys.exit(1)
            if not srf_file:
                print("Event %s does not have a srf file for codebase %s!" %
                      (event, codebase))
                sys.exit(1)
            # Force number of simulations to 1
            options.numsim = 1
        else:
            # Use the SRF prefix to find the SRF files we need
            # Make it a full path
            srf_prefix = os.path.realpath(srf_prefix)

    # Check for the simulation directory
    simdir = options.simdir
    if simdir is None:
        print("Please provide a simulation directory!")
        sys.exit(1)
    simdir = os.path.abspath(simdir)
    if os.path.exists(simdir):
        print("Simulation directory exists: %s" % (simdir))
        opt = raw_input("Do you want to delete its contents (y/n)? ")
        if opt.lower() != "y":
            print("Please provide another simulation directory!")
            sys.exit(1)
        opt = raw_input("ARE YOU SURE (y/n)? ")
        if opt.lower() != "y":
            print("Please provide another simulation directory!")
            sys.exit(1)
        # Delete existing directory (we already asked the user twice!!!)
        shutil.rmtree(simdir)

    # Pick up number of simulations to run
    numsim = options.numsim
    if numsim < 1 or numsim > MAX_SIMULATIONS:
        print("Number of simulations should be between 1 and %d" %
              (MAX_SIMULATIONS))
        sys.exit(1)

    # Check for e-mail address
    email = options.email
    if email is None:
        print("Please provide an e-mail address for job notifications")
        sys.exit(1)

    # Figure out which gmpe group to use
    gmpe_group_name = options.gmpe_group_name
    if gmpe_group_name is not None:
        if not gmpe_group_name.lower() in gmpe_groups_available_lc:
            print("Invalid gmpe group name!")
            print("Options are: %s" % (gmpe_groups_available_lc))
            sys.exit(1)
        gmpe_group_index = gmpe_groups_available_lc.index(gmpe_group_name.lower())
        gmpe_group_name = gmpe_groups_available[gmpe_group_index]

    # Make sure user has configured the setup_bbp_env.sh script
    setup_bbp_env = os.path.join(bbp_install.A_INSTALL_ROOT,
                                 "utils/batch/setup_bbp_env.sh")
    if not os.path.exists(setup_bbp_env):
        print("Cannot find setup_bbp_env.sh script!")
        print("Expected at: %s" % (setup_bbp_env))
        sys.exit(1)
    # Create simulation directories
    prefix = "%s-%s" % (event.lower(), codebase.lower())
    # Make sure we remove spaces from prefix (e.g. for the "Loma Prieta" event)
    prefix = prefix.replace(" ", '')
    os.makedirs(simdir)
    indir = os.path.join(simdir, "Sims", "indata")
    outdir = os.path.join(simdir, "Sims", "outdata")
    tmpdir = os.path.join(simdir, "Sims", "tmpdata")
    logsdir = os.path.join(simdir, "Sims", "logs")
    xmldir = os.path.join(simdir, "Xml")
    srcdir = os.path.join(simdir, "Src")
    for mdir in [indir, outdir, tmpdir, logsdir, xmldir, srcdir]:
        os.makedirs(mdir)
    # Generate source files if needed
    if source_file is not None:
<<<<<<< HEAD
        generate_src_files(numsim, source_file, srcdir,
                           prefix, hypo_rand,
                           variation, multiseg,
                           segment, first_seg_dir)
    # Generate xml files
    generate_xml(bbp_install, numsim, srcdir, xmldir,
                 logsdir, event, codebase, prefix,
                 skip_rupgen, only_rup, gmpe_group_name,
                 allmetrics, site_response, multiseg, segment)
    # Write pbs file
    write_pbs(bbp_install, numsim, simdir, xmldir,
              email, prefix, newnodes, walltime, savetemp)
=======
        if isinstance(source_file, str):
            generate_src_files(numsim, source_file, srcdir,
                               prefix, hypo_rand,
                               variation, multiseg,
                               segment, first_seg_dir)
        else:
            generate_multi_segment_src_files(numsim, source_file,
                                             srcdir, prefix)
    # Generate xml files
    generate_xml(bbp_install, numsim, srcdir, xmldir,
                 logsdir, event, codebase, prefix,
                 skip_rupgen, srf_prefix, only_rup,
                 gmpe_group_name, allmetrics, site_response,
                 multiseg, segment, source_file)
    # Write slurm file
    write_slurm(bbp_install, numsim, simdir, xmldir,
                email, prefix, newnodes, walltime,
                savetemp, codebase)
>>>>>>> d685e3ec

    # Write .info file
    info_file = open(os.path.join(simdir, "%s.info" % (prefix)), 'w')
    info_file.write("# %s\n" % (" ".join(sys.argv)))
    info_file.close()

if __name__ == "__main__":
    main()<|MERGE_RESOLUTION|>--- conflicted
+++ resolved
@@ -1,9 +1,5 @@
 #!/usr/bin/env python
 """
-<<<<<<< HEAD
-Southern California Earthquake Center Broadband Platform
-Copyright 2010-2017 Southern California Earthquake Center
-=======
 Copyright 2010-2019 University Of Southern California
 
 Licensed under the Apache License, Version 2.0 (the "License");
@@ -17,7 +13,6 @@
 WITHOUT WARRANTIES OR CONDITIONS OF ANY KIND, either express or implied.
 See the License for the specific language governing permissions and
 limitations under the License.
->>>>>>> d685e3ec
 
 Program to set up a full validation run on HPCC
 """
@@ -121,8 +116,6 @@
         for seed in all_seeds:
             seed_file.write("%d\n" % (seed))
         seed_file.close()
-<<<<<<< HEAD
-=======
 
 def generate_multi_segment_src_files(numsim, source_files,
                                      srcdir, prefix):
@@ -182,18 +175,13 @@
             if segment > 0:
                 outfile.write("COMMON_SEED = %d\n" % (all_seeds[0][sim]))
             outfile.close()
->>>>>>> d685e3ec
 
 def generate_xml(install, numsim, srcdir, xmldir,
                  logdir, event, codebase, prefix,
                  skip_rupgen, srf_prefix, only_rup,
                  gmpe_group_name, allmetrics,
-<<<<<<< HEAD
-                 site_response, multiseg, segment):
-=======
                  site_response, multiseg, segment,
                  source_file):
->>>>>>> d685e3ec
     """
     Generates xml files in the xmldir for numsim simulations whose
     source files are in the srcdir using the validation event and
@@ -204,14 +192,6 @@
     bfn = os.path.join(xmldir, BATCH_SIM_FILE)
     batchfile = open(bfn, 'w')
     for sim in range(0, numsim):
-<<<<<<< HEAD
-        if multiseg:
-            srcfile = os.path.join(srcdir,
-                                   "%s-%04d_seg%02d.src" %
-                                   (prefix, sim, segment))
-        else:
-            srcfile = os.path.join(srcdir, "%s-%04d.src" % (prefix, sim))
-=======
         # Figure out if this is a multi-segment run with
         # multiple SRC files
         if source_file is not None:
@@ -238,7 +218,6 @@
                 not os.access(srffile, os.R_OK)):
                 print("SRF file %s does not seem to be accessible!" % (srffile))
                 sys.exit(1)
->>>>>>> d685e3ec
         ofn = os.path.join(tmpdir, "bbp.optfile")
         optfile = open(ofn, 'w')
         optfile.write('y\n') # Validation
@@ -491,10 +470,7 @@
         segment = options.segment
     else:
         multiseg = False
-<<<<<<< HEAD
-=======
         segment = None
->>>>>>> d685e3ec
 
     # Check for first segment directory
     if options.first_seg_dir is not None:
@@ -602,19 +578,6 @@
     else:
         hypo_rand = False
 
-<<<<<<< HEAD
-    if not skip_rupgen:
-        # Get source file
-        try:
-            source_file = val_obj.get_input(codebase, "source")
-        except KeyError:
-            print("Unable to get source file for event %s, codebase %s!" %
-                  (event, codebase))
-            sys.exit(1)
-        if not source_file:
-            print("Source file for event %s, codebase %s not specified!" %
-                  (event, codebase))
-=======
     try:
         source_file = val_obj.get_input(codebase, "source")
     except KeyError:
@@ -630,20 +593,7 @@
         source_file = source_file.strip()
         if multiseg:
             print("This event doesn't look like a multisegment event!")
->>>>>>> d685e3ec
-            sys.exit(1)
-        # Check for multisegment events
-        if isinstance(source_file, str):
-            source_file = source_file.strip()
-            if multiseg:
-                print("This event doesn't look like a multisegment event!")
-                sys.exit(1)
-        else:
-            # Multisegment event
-            if not multiseg:
-                print("This is a multisegment event! Please specify segment!")
-                sys.exit(1)
-            source_file = source_file[segment - 1]
+            sys.exit(1)
     else:
         # Multisegment event
         if multiseg:
@@ -744,20 +694,6 @@
         os.makedirs(mdir)
     # Generate source files if needed
     if source_file is not None:
-<<<<<<< HEAD
-        generate_src_files(numsim, source_file, srcdir,
-                           prefix, hypo_rand,
-                           variation, multiseg,
-                           segment, first_seg_dir)
-    # Generate xml files
-    generate_xml(bbp_install, numsim, srcdir, xmldir,
-                 logsdir, event, codebase, prefix,
-                 skip_rupgen, only_rup, gmpe_group_name,
-                 allmetrics, site_response, multiseg, segment)
-    # Write pbs file
-    write_pbs(bbp_install, numsim, simdir, xmldir,
-              email, prefix, newnodes, walltime, savetemp)
-=======
         if isinstance(source_file, str):
             generate_src_files(numsim, source_file, srcdir,
                                prefix, hypo_rand,
@@ -776,7 +712,6 @@
     write_slurm(bbp_install, numsim, simdir, xmldir,
                 email, prefix, newnodes, walltime,
                 savetemp, codebase)
->>>>>>> d685e3ec
 
     # Write .info file
     info_file = open(os.path.join(simdir, "%s.info" % (prefix)), 'w')
